--- conflicted
+++ resolved
@@ -3,13 +3,9 @@
 *.o
 *.so
 *.dylib
-<<<<<<< HEAD
-python/CouchbaseLite/*.c
-=======
 empty.cpp
 
 # Editors
->>>>>>> fdbca4fb
 .vscode
 *.sublime-workspace
 
